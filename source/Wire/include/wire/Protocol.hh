/**
 * @file Protocol.hh
 *
 * Copyright 2013-2025
 * Carnegie Robotics, LLC
 * 4501 Hatfield Street, Pittsburgh, PA 15201
 * http://www.carnegierobotics.com
 *
 * All rights reserved.
 *
 * Redistribution and use in source and binary forms, with or without
 * modification, are permitted provided that the following conditions are met:
 *     * Redistributions of source code must retain the above copyright
 *       notice, this list of conditions and the following disclaimer.
 *     * Redistributions in binary form must reproduce the above copyright
 *       notice, this list of conditions and the following disclaimer in the
 *       documentation and/or other materials provided with the distribution.
 *     * Neither the name of the Carnegie Robotics, LLC nor the
 *       names of its contributors may be used to endorse or promote products
 *       derived from this software without specific prior written permission.
 *
 * THIS SOFTWARE IS PROVIDED BY THE COPYRIGHT HOLDERS AND CONTRIBUTORS "AS IS" AND
 * ANY EXPRESS OR IMPLIED WARRANTIES, INCLUDING, BUT NOT LIMITED TO, THE IMPLIED
 * WARRANTIES OF MERCHANTABILITY AND FITNESS FOR A PARTICULAR PURPOSE ARE
 * DISCLAIMED. IN NO EVENT SHALL CARNEGIE ROBOTICS, LLC BE LIABLE FOR ANY
 * DIRECT, INDIRECT, INCIDENTAL, SPECIAL, EXEMPLARY, OR CONSEQUENTIAL DAMAGES
 * (INCLUDING, BUT NOT LIMITED TO, PROCUREMENT OF SUBSTITUTE GOODS OR SERVICES;
 * LOSS OF USE, DATA, OR PROFITS; OR BUSINESS INTERRUPTION) HOWEVER CAUSED AND
 * ON ANY THEORY OF LIABILITY, WHETHER IN CONTRACT, STRICT LIABILITY, OR TORT
 * (INCLUDING NEGLIGENCE OR OTHERWISE) ARISING IN ANY WAY OUT OF THE USE OF THIS
 * SOFTWARE, EVEN IF ADVISED OF THE POSSIBILITY OF SUCH DAMAGE.
 *
 * Significant history (date, user, job code, action):
 *   2013-05-07, ekratzer@carnegierobotics.com, PR1044, Created file.
 *   2024-04-12, hshibata@carnegierobotics.com, IRAD.2033.1, support mingw64
 **/

#ifndef LibMultiSense_details_wire_protocol
#define LibMultiSense_details_wire_protocol

#include <stdint.h>

#include "../utility/Portability.hh"

// Expose some configuration constants to the preprocessor (at least until C++17)
#ifndef MULTISENSE_WIRE_BITS_PER_PIXEL
#define MULTISENSE_WIRE_BITS_PER_PIXEL (12)
#endif

#ifndef MULTISENSE_API_BITS_PER_PIXEL
#define MULTISENSE_API_BITS_PER_PIXEL (16)
#endif

namespace crl {
namespace multisense {
namespace details {
namespace wire {

//
// Some message headers are directly used by sensor firmware

#ifdef SENSORPOD_FIRMWARE
#define WIRE_HEADER_ATTRIBS_ __attribute__ ((__packed__))
#else
#define WIRE_HEADER_ATTRIBS_
#endif // SENSORPOD_FIRMWARE

//
// The size of the combined headers

static CRL_CONSTEXPR uint8_t COMBINED_HEADER_LENGTH = 60;

//
// The magic number and version

static CRL_CONSTEXPR uint16_t HEADER_MAGIC   = 0xadad;
static CRL_CONSTEXPR uint16_t HEADER_VERSION = 0x0100;

//
// The protocol group (TODO: define CRL-wide)

static CRL_CONSTEXPR uint16_t HEADER_GROUP   = 0x0001;

//
// The packet header structure

#if defined (_MSC_VER) || defined(__MINGW64__)
#pragma pack(push, 1)
typedef struct {
#else
typedef struct __attribute__ ((__packed__)) {
#endif
    //
    // The magic number

    uint16_t magic;

    //
    // The protocol version

    uint16_t version;

    //
    // The protocol group

    uint16_t group;

    //
    // Protocol flags

    uint16_t flags;

    //
    // The message sequence identifier

    uint16_t sequenceIdentifier;

    //
    // The total size of the message

    uint32_t messageLength;

    //
    // Offset of this packet's payload

    uint32_t byteOffset;

} Header;
#if defined (_MSC_VER) || defined(__MINGW64__)
#pragma pack(pop)
#endif

//
// Types for message IDs and versions

typedef uint16_t IdType;
typedef uint16_t VersionType;

//
// Every command responsds with an ID_ACK message,
// regardless if a data message is also following.

//
// TODO: this message set is still awkward in places:
//       - Missing 1:1 get/set
//       - Some "Data" messages are also commands
//       - Duplicated information (CAM_GET_CONFIG, SYS_GET_CAMERA_CAL, etc.)

//
// [N]acks

static CRL_CONSTEXPR IdType ID_ACK = 0x0001;

//
// Commands

static CRL_CONSTEXPR IdType ID_CMD_GET_VERSION                        = 0x0002;
static CRL_CONSTEXPR IdType ID_CMD_GET_STATUS                         = 0x0003;
static CRL_CONSTEXPR IdType ID_CMD_CAM_GET_CONFIG                     = 0x0004;
static CRL_CONSTEXPR IdType ID_CMD_CAM_CONTROL                        = 0x0007;
static CRL_CONSTEXPR IdType ID_CMD_CAM_GET_HISTORY                    = 0x0008;
static CRL_CONSTEXPR IdType ID_CMD_CAM_SET_HDR                        = 0x000b;
static CRL_CONSTEXPR IdType ID_CMD_CAM_SET_RESOLUTION                 = 0x000c;
static CRL_CONSTEXPR IdType ID_CMD_LIDAR_GET_CONFIG                   = 0x000d;
static CRL_CONSTEXPR IdType ID_CMD_LIDAR_SET_MOTOR                    = 0x0010;
static CRL_CONSTEXPR IdType ID_CMD_LED_GET_STATUS                     = 0x0012;
static CRL_CONSTEXPR IdType ID_CMD_LED_SET                            = 0x0013;
static CRL_CONSTEXPR IdType ID_CMD_SYS_MTU                            = 0x0014;
static CRL_CONSTEXPR IdType ID_CMD_SYS_FLASH_OP                       = 0x0015;
static CRL_CONSTEXPR IdType ID_CMD_SYS_SET_NETWORK                    = 0x0016;
static CRL_CONSTEXPR IdType ID_CMD_SYS_GET_DEVICE_INFO                = 0x0017;
static CRL_CONSTEXPR IdType ID_CMD_SYS_GET_CAMERA_CAL                 = 0x0018;
static CRL_CONSTEXPR IdType ID_CMD_SYS_GET_LIDAR_CAL                  = 0x0019;
static CRL_CONSTEXPR IdType ID_CMD_SYS_GET_MTU                        = 0x001a;
static CRL_CONSTEXPR IdType ID_CMD_SYS_GET_NETWORK                    = 0x001b;
static CRL_CONSTEXPR IdType ID_CMD_STREAM_CONTROL                     = 0x001c;
static CRL_CONSTEXPR IdType ID_CMD_SYS_GET_DEVICE_MODES               = 0x001d;
static CRL_CONSTEXPR IdType ID_CMD_CAM_SET_TRIGGER_SOURCE             = 0x001e;
static CRL_CONSTEXPR IdType ID_CMD_IMU_GET_INFO                       = 0x001f;
static CRL_CONSTEXPR IdType ID_CMD_IMU_GET_CONFIG                     = 0x0020;
static CRL_CONSTEXPR IdType ID_CMD_SYS_TEST_MTU                       = 0x0021;
static CRL_CONSTEXPR IdType ID_CMD_SYS_GET_DIRECTED_STREAMS           = 0x0022;
static CRL_CONSTEXPR IdType ID_CMD_SYS_GET_SENSOR_CAL                 = 0x0023;
static CRL_CONSTEXPR IdType ID_CMD_SYS_GET_EXTERNAL_CAL               = 0x0024;
static CRL_CONSTEXPR IdType ID_CMD_LED_GET_SENSOR_STATUS              = 0x0025;
static CRL_CONSTEXPR IdType ID_CMD_SYS_SET_TRANSMIT_DELAY             = 0x0026;
static CRL_CONSTEXPR IdType ID_CMD_SYS_GET_TRANSMIT_DELAY             = 0x0027;
static CRL_CONSTEXPR IdType ID_CMD_SYS_MOTOR_POLL                     = 0x0028;
static CRL_CONSTEXPR IdType ID_CMD_SYS_SET_PTP                        = 0x0029;
static CRL_CONSTEXPR IdType ID_CMD_CAM_AUX_CONTROL                    = 0x002a;
static CRL_CONSTEXPR IdType ID_CMD_CAM_GET_AUX_CONFIG                 = 0x002b;
static CRL_CONSTEXPR IdType ID_CMD_REMOTE_HEAD_GET_CONFIG             = 0x002c;
static CRL_CONSTEXPR IdType ID_CMD_REMOTE_HEAD_CONTROL                = 0x002d;
static CRL_CONSTEXPR IdType ID_CMD_GET_PTP_STATUS                     = 0x002e;
static CRL_CONSTEXPR IdType ID_CMD_SYS_SET_PACKET_DELAY               = 0x002f;
static CRL_CONSTEXPR IdType ID_CMD_SYS_GET_PACKET_DELAY               = 0x0030;
static CRL_CONSTEXPR IdType ID_CMD_SECONDARY_APP_GET_CONFIG           = 0x0031;
static CRL_CONSTEXPR IdType ID_CMD_SECONDARY_APP_CONTROL              = 0x0032;
static CRL_CONSTEXPR IdType ID_CMD_SECONDARY_APP_GET_REGISTERED_APPS  = 0x0033;
static CRL_CONSTEXPR IdType ID_CMD_SECONDARY_APP_ACTIVATE             = 0x0034;

//
// Data

static CRL_CONSTEXPR IdType ID_DATA_VERSION                            = 0x0102;
static CRL_CONSTEXPR IdType ID_DATA_STATUS                             = 0x0103;
static CRL_CONSTEXPR IdType ID_DATA_CAM_CONFIG                         = 0x0104;
static CRL_CONSTEXPR IdType ID_DATA_CAM_HISTORY                        = 0x0105;
static CRL_CONSTEXPR IdType ID_DATA_LIDAR_CONFIG                       = 0x0108;
static CRL_CONSTEXPR IdType ID_DATA_LIDAR_SCAN                         = 0x0109;
static CRL_CONSTEXPR IdType ID_DATA_LED_STATUS                         = 0x010a;
static CRL_CONSTEXPR IdType ID_DATA_SYS_FLASH_RESPONSE                 = 0x010b;
static CRL_CONSTEXPR IdType ID_DATA_SYS_DEVICE_INFO                    = 0x010c;
static CRL_CONSTEXPR IdType ID_DATA_SYS_CAMERA_CAL                     = 0x010d;
static CRL_CONSTEXPR IdType ID_DATA_SYS_LIDAR_CAL                      = 0x010e;
static CRL_CONSTEXPR IdType ID_DATA_IMAGE_META                         = 0x010f;
static CRL_CONSTEXPR IdType ID_DATA_IMAGE                              = 0x0110;
static CRL_CONSTEXPR IdType ID_DATA_DISPARITY                          = 0x0111;
static CRL_CONSTEXPR IdType ID_DATA_SYS_DEVICE_MODES                   = 0x0112;
static CRL_CONSTEXPR IdType ID_DATA_SYS_PPS                            = 0x0113;
static CRL_CONSTEXPR IdType ID_DATA_IMU                                = 0x0114;
static CRL_CONSTEXPR IdType ID_DATA_IMU_INFO                           = 0x0115;
static CRL_CONSTEXPR IdType ID_DATA_IMU_CONFIG                         = 0x0116;
static CRL_CONSTEXPR IdType ID_DATA_SYS_TEST_MTU_RESPONSE              = 0x0117;
static CRL_CONSTEXPR IdType ID_DATA_JPEG_IMAGE                         = 0x0118;
static CRL_CONSTEXPR IdType ID_DATA_SYS_DIRECTED_STREAMS               = 0x0119;
static CRL_CONSTEXPR IdType ID_DATA_SYS_SENSOR_CAL                     = 0x011a;
static CRL_CONSTEXPR IdType ID_DATA_SYS_EXTERNAL_CAL                   = 0x011b;
static CRL_CONSTEXPR IdType ID_DATA_LED_SENSOR_STATUS                  = 0x011c;
static CRL_CONSTEXPR IdType ID_DATA_SYS_MOTOR_POLL                     = 0x011d;
static CRL_CONSTEXPR IdType ID_DATA_EXPOSURE_CONFIG                    = 0x011e;
static CRL_CONSTEXPR IdType ID_DATA_GROUND_SURFACE_SPLINE_DATA_MESSAGE = 0x011f;
static CRL_CONSTEXPR IdType ID_DATA_COMPRESSED_IMAGE                   = 0x0120;
static CRL_CONSTEXPR IdType ID_DATA_SYS_GROUND_SURFACE_PARAM           = 0x0121;
static CRL_CONSTEXPR IdType ID_DATA_APRILTAG_DETECTIONS_MESSAGE        = 0x0122;
static CRL_CONSTEXPR IdType ID_DATA_SYS_APRILTAG_PARAM                 = 0x0123;
static CRL_CONSTEXPR IdType ID_DATA_CAM_AUX_CONFIG                     = 0x0124;
static CRL_CONSTEXPR IdType ID_CMD_REMOTE_HEAD_CONFIG                  = 0x0125;
static CRL_CONSTEXPR IdType ID_DATA_PTP_STATUS                         = 0x0126;
static CRL_CONSTEXPR IdType ID_DATA_SYS_PACKET_DELAY                   = 0x0127;
static CRL_CONSTEXPR IdType ID_DATA_SECONDARY_APP_META                 = 0x0128;
static CRL_CONSTEXPR IdType ID_DATA_SECONDARY_APP                      = 0x0129;
static CRL_CONSTEXPR IdType ID_DATA_SECONDARY_APP_CONFIG               = 0x012A;
static CRL_CONSTEXPR IdType ID_DATA_SECONDARY_APP_REGISTERED_APPS      = 0x012B;


//
// Data sources

typedef uint64_t SourceType;

static CRL_CONSTEXPR SourceType SOURCE_UNKNOWN                     = 0;
static CRL_CONSTEXPR SourceType SOURCE_RAW_LEFT                    = (1ull<<0);
static CRL_CONSTEXPR SourceType SOURCE_RAW_RIGHT                   = (1ull<<1);
static CRL_CONSTEXPR SourceType SOURCE_LUMA_LEFT                   = (1ull<<2);
static CRL_CONSTEXPR SourceType SOURCE_LUMA_RIGHT                  = (1ull<<3);
static CRL_CONSTEXPR SourceType SOURCE_LUMA_RECT_LEFT              = (1ull<<4);
static CRL_CONSTEXPR SourceType SOURCE_LUMA_RECT_RIGHT             = (1ull<<5);
static CRL_CONSTEXPR SourceType SOURCE_CHROMA_LEFT                 = (1ull<<6);
static CRL_CONSTEXPR SourceType SOURCE_CHROMA_RIGHT                = (1ull<<7);
static CRL_CONSTEXPR SourceType SOURCE_CHROMA_RECT_AUX             = (1ull<<8);
static CRL_CONSTEXPR SourceType SOURCE_DISPARITY                   = (1ull<<10);
static CRL_CONSTEXPR SourceType SOURCE_DISPARITY_LEFT              = (1ull<<10); // same as SOURCE_DISPARITY
static CRL_CONSTEXPR SourceType SOURCE_DISPARITY_RIGHT             = (1ull<<11);
static CRL_CONSTEXPR SourceType SOURCE_DISPARITY_COST              = (1ull<<12);
static CRL_CONSTEXPR SourceType SOURCE_JPEG_LEFT                   = (1ull<<16);
static CRL_CONSTEXPR SourceType SOURCE_RGB_LEFT                    = (1ull<<17);
static CRL_CONSTEXPR SourceType SOURCE_GROUND_SURFACE_SPLINE_DATA  = (1ull<<20);
static CRL_CONSTEXPR SourceType SOURCE_GROUND_SURFACE_CLASS_IMAGE  = (1ull<<22);
static CRL_CONSTEXPR SourceType SOURCE_APRILTAG_DETECTIONS         = (1ull<<21);
static CRL_CONSTEXPR SourceType SOURCE_SLB_MOTOR                   = (1ull<<23);
static CRL_CONSTEXPR SourceType SOURCE_LIDAR_SCAN                  = (1ull<<24);
static CRL_CONSTEXPR SourceType SOURCE_IMU                         = (1ull<<25);
static CRL_CONSTEXPR SourceType SOURCE_PPS                         = (1ull<<26);
static CRL_CONSTEXPR SourceType SOURCE_RAW_AUX                     = (1ull<<27);
static CRL_CONSTEXPR SourceType SOURCE_LUMA_AUX                    = (1ull<<28);
static CRL_CONSTEXPR SourceType SOURCE_LUMA_RECT_AUX               = (1ull<<29);
static CRL_CONSTEXPR SourceType SOURCE_CHROMA_AUX                  = (1ull<<30);
static CRL_CONSTEXPR SourceType SOURCE_DISPARITY_AUX               = (1ull<<31);
static CRL_CONSTEXPR SourceType SOURCE_COMPRESSED_LEFT             = (1ull<<9);
static CRL_CONSTEXPR SourceType SOURCE_COMPRESSED_RIGHT            = (1ull<<13);
static CRL_CONSTEXPR SourceType SOURCE_COMPRESSED_AUX              = (1ull<<14);
static CRL_CONSTEXPR SourceType SOURCE_COMPRESSED_RECTIFIED_LEFT   = (1ull<<15);
static CRL_CONSTEXPR SourceType SOURCE_COMPRESSED_RECTIFIED_RIGHT  = (1ull<<16); // same as SOURCE_JPEG_LEFT
static CRL_CONSTEXPR SourceType SOURCE_COMPRESSED_RECTIFIED_AUX    = (1ull<<17); // same as SOURCE_RGB_LEFT
static CRL_CONSTEXPR SourceType SOURCE_SECONDARY_APP_DATA_0        = (1ull<<18);
static CRL_CONSTEXPR SourceType SOURCE_SECONDARY_APP_DATA_1        = (1ull<<19);
static CRL_CONSTEXPR SourceType SOURCE_SECONDARY_APP_DATA_2        = (1ull<<32);
static CRL_CONSTEXPR SourceType SOURCE_SECONDARY_APP_DATA_3        = (1ull<<33);
static CRL_CONSTEXPR SourceType SOURCE_SECONDARY_APP_DATA_4        = (1ull<<34);
static CRL_CONSTEXPR SourceType SOURCE_SECONDARY_APP_DATA_5        = (1ull<<35);

static CRL_CONSTEXPR SourceType SOURCE_SECONDARY_APP_DATA = (SOURCE_SECONDARY_APP_DATA_0 |
                                                             SOURCE_SECONDARY_APP_DATA_1 |
                                                             SOURCE_SECONDARY_APP_DATA_2 |
                                                             SOURCE_SECONDARY_APP_DATA_3 |
                                                             SOURCE_SECONDARY_APP_DATA_4 |
                                                             SOURCE_SECONDARY_APP_DATA_5);

static CRL_CONSTEXPR SourceType SOURCE_IMAGES            = (SOURCE_RAW_LEFT        |
                                                            SOURCE_RAW_RIGHT       |
                                                            SOURCE_RAW_AUX         |
                                                            SOURCE_LUMA_LEFT       |
                                                            SOURCE_LUMA_RIGHT      |
                                                            SOURCE_LUMA_AUX        |
                                                            SOURCE_LUMA_RECT_LEFT  |
                                                            SOURCE_LUMA_RECT_RIGHT |
                                                            SOURCE_LUMA_RECT_AUX   |
                                                            SOURCE_CHROMA_LEFT     |
                                                            SOURCE_CHROMA_RIGHT    |
                                                            SOURCE_CHROMA_AUX      |
                                                            SOURCE_CHROMA_RECT_AUX |
                                                            SOURCE_DISPARITY_LEFT  |
                                                            SOURCE_DISPARITY_RIGHT |
                                                            SOURCE_DISPARITY_COST  |
                                                            SOURCE_DISPARITY_AUX   |
                                                            SOURCE_JPEG_LEFT       |
                                                            SOURCE_RGB_LEFT        |
                                                            SOURCE_GROUND_SURFACE_CLASS_IMAGE|
                                                            SOURCE_APRILTAG_DETECTIONS       |
                                                            SOURCE_COMPRESSED_LEFT           |
                                                            SOURCE_COMPRESSED_RIGHT          |
                                                            SOURCE_COMPRESSED_AUX            |
                                                            SOURCE_COMPRESSED_RECTIFIED_LEFT |
                                                            SOURCE_COMPRESSED_RECTIFIED_RIGHT|
                                                            SOURCE_COMPRESSED_RECTIFIED_AUX
                                                          );

//
// Exposure config

static CRL_CONSTEXPR SourceType Default_Exposure_Source = SOURCE_LUMA_LEFT;
static CRL_CONSTEXPR float Default_Target_Intensity = 0.5f;
static CRL_CONSTEXPR float Default_Gamma = 2.0f;
static CRL_CONSTEXPR float Default_Gain = 1.0f;

static CRL_CONSTEXPR uint32_t MAX_LIGHTS = 8;
<<<<<<< HEAD
=======

static CRL_CONSTEXPR float WIRE_IMAGER_GAIN_MAX = 1000.0f;

>>>>>>> cef619ea
//
// Some helper macros

#define MSG_ID(x)  ((wire::IdType)(x))
#define MSG_VER(x) ((wire::VersionType)(x))

#define SER_ARRAY_1(a_,n_)                    \
    for(uint32_t i_=0; i_<(n_); i_++)         \
        message & (a_)[i_];                   \

#define SER_ARRAY_2(a_,n_,m_)                 \
    for(uint32_t i_=0; i_<(n_); i_++)         \
        for(uint32_t j_=0; j_<(m_); j_++)     \
            message & (a_)[(i_)][(j_)];       \

#define CPY_ARRAY_1(d_,s_,n_)                   \
    for(uint32_t i_=0; i_<(n_); i_++)           \
        (d_)[i_] = (s_)[i_];                    \

#define CPY_ARRAY_2(d_,s_,n_,m_)                \
    for(uint32_t i_=0; i_<(n_); i_++)           \
        for(uint32_t j_=0; j_<(m_); j_++)       \
            (d_)[i_][j_] = (s_)[i_][j_];        \

}}}} // namespaces

#endif<|MERGE_RESOLUTION|>--- conflicted
+++ resolved
@@ -335,12 +335,9 @@
 static CRL_CONSTEXPR float Default_Gain = 1.0f;
 
 static CRL_CONSTEXPR uint32_t MAX_LIGHTS = 8;
-<<<<<<< HEAD
-=======
 
 static CRL_CONSTEXPR float WIRE_IMAGER_GAIN_MAX = 1000.0f;
 
->>>>>>> cef619ea
 //
 // Some helper macros
 
