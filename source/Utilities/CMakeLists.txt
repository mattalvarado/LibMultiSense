--- conflicted
+++ resolved
@@ -1,4 +1,3 @@
-<<<<<<< HEAD
 #
 # Check for a system-defined implementation of getopt
 #
@@ -22,83 +21,4 @@
     set(CMAKE_CXX_STANDARD 17)
     set(CMAKE_CXX_STANDARD_REQUIRED ON)
     add_subdirectory(LibMultiSense)
-endif()
-=======
-#
-# MultiSense - Makefile
-#
-
-#
-# Search the source directory for header files.
-#
-
-include_directories (
-    ${BASE_DIRECTORY}${SOURCE_DIRECTORY}/source
-)
-
-#
-# Common libraries that each utility needs to link with.
-#
-
-if (${CMAKE_SYSTEM_NAME} MATCHES "Windows")
-
-set (MULTISENSE_UTILITY_LIBS
-    MultiSense
-    ws2_32
-)
-
-elseif(${CMAKE_SYSTEM_NAME} MATCHES "Darwin")
-
-set (MULTISENSE_UTILITY_LIBS
-    MultiSense
-    pthread
-)
-
-else ()
-
-set (MULTISENSE_UTILITY_LIBS
-    MultiSense
-    pthread
-    rt
-)
-
-endif ()
-
-#
-# Check for a system-defined implementation of getopt
-#
-
-include (CheckFunctionExists)
-check_function_exists (getopt HAVE_GETOPT)
-
-if (HAVE_GETOPT)
-    add_definitions (-DCRL_HAVE_GETOPT=1)
-else ()
-    add_subdirectory (portability/getopt)
-    set (MULTISENSE_UTILITY_LIBS ${MULTISENSE_UTILITY_LIBS} getopt)
-endif ()
-
-#
-# Recurse into each of these directories.
-#
-
-add_subdirectory(AprilTagTestUtility)
-add_subdirectory(ChangeFps)
-add_subdirectory(ChangeIpUtility)
-add_subdirectory(ChangeResolution)
-add_subdirectory(ChangeTransmitDelay)
-add_subdirectory(ColorImageUtility)
-add_subdirectory(DeviceInfoUtility)
-add_subdirectory(DepthImageUtility)
-add_subdirectory(ExternalCalUtility)
-add_subdirectory(FeatureDetectorUtility)
-add_subdirectory(FirmwareUpdateUtility)
-add_subdirectory(ImageCalUtility)
-add_subdirectory(ImuConfigUtility)
-add_subdirectory(ImuTestUtility)
-add_subdirectory(LidarCalUtility)
-add_subdirectory(PointCloudUtility)
-add_subdirectory(RectifiedFocalLengthUtility)
-add_subdirectory(SaveImageUtility)
-add_subdirectory(VersionInfoUtility)
->>>>>>> 4d2f1005
+endif()