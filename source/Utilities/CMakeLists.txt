--- conflicted
+++ resolved
@@ -10,10 +10,6 @@
 if (HAVE_GETOPT)
     add_definitions (-DCRL_HAVE_GETOPT=1)
 else ()
-<<<<<<< HEAD
-    include_directories(portability)
-=======
->>>>>>> cef619ea
     add_subdirectory (portability/getopt)
     set (MULTISENSE_UTILITY_LIBS getopt)
 endif ()
