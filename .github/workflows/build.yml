--- conflicted
+++ resolved
@@ -56,19 +56,10 @@
     - uses: actions/checkout@v4
     - id: build-release
       run: |
-<<<<<<< HEAD
-          cmake -B ${{github.workspace}}/build -DBUILD_LEGACY_API=OFF -DBUILD_TESTS=OFF -DCMAKE_BUILD_TYPE=Release
+          cmake -B ${{github.workspace}}/build -DBUILD_LEGACY_API=OFF -DCMAKE_BUILD_TYPE=Release -DBUILD_TESTS=OFF
           cmake --build ${{github.workspace}}/build --config Release --target install -- /m:10
     - id: build-debug
       run: |
-          cmake -B ${{github.workspace}}/build -DBUILD_LEGACY_API=OFF -DBUILD_TESTS=OFF -DCMAKE_BUILD_TYPE=Debug
+          cmake -B ${{github.workspace}}/build -DBUILD_LEGACY_API=OFF -DCMAKE_BUILD_TYPE=Debug -DBUILD_TESTS=OFF
           cmake --build ${{github.workspace}}/build --config Debug --target install -- /m:10
 
-=======
-          cmake -B ${{github.workspace}}/build -DCMAKE_BUILD_TYPE=Release -DBUILD_TESTS=OFF
-          cmake --build ${{github.workspace}}/build --config Release --target install -- /m:10
-    - id: build-debug
-      run: |
-          cmake -B ${{github.workspace}}/build -DCMAKE_BUILD_TYPE=Debug -DBUILD_TESTS=OFF
-          cmake --build ${{github.workspace}}/build --config Debug --target install -- /m:10
->>>>>>> cef619ea
